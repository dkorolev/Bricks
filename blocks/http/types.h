/*******************************************************************************
The MIT License (MIT)

Copyright (c) 2014 Dmitry "Dima" Korolev, <dmitry.korolev@gmail.com>.

Permission is hereby granted, free of charge, to any person obtaining a copy
of this software and associated documentation files (the "Software"), to deal
in the Software without restriction, including without limitation the rights
to use, copy, modify, merge, publish, distribute, sublicense, and/or sell
copies of the Software, and to permit persons to whom the Software is
furnished to do so, subject to the following conditions:

The above copyright notice and this permission notice shall be included in all
copies or substantial portions of the Software.

THE SOFTWARE IS PROVIDED "AS IS", WITHOUT WARRANTY OF ANY KIND, EXPRESS OR
IMPLIED, INCLUDING BUT NOT LIMITED TO THE WARRANTIES OF MERCHANTABILITY,
FITNESS FOR A PARTICULAR PURPOSE AND NONINFRINGEMENT. IN NO EVENT SHALL THE
AUTHORS OR COPYRIGHT HOLDERS BE LIABLE FOR ANY CLAIM, DAMAGES OR OTHER
LIABILITY, WHETHER IN AN ACTION OF CONTRACT, TORT OR OTHERWISE, ARISING FROM,
OUT OF OR IN CONNECTION WITH THE SOFTWARE OR THE USE OR OTHER DEALINGS IN THE
SOFTWARE.
*******************************************************************************/

// Please refer to the header comment in `api.h` for the details.
// This `types.h` file is used to remove cyclic dependency between impl/{posix,apple,etc}.h and api.h.

#ifndef BLOCKS_HTTP_TYPES_H
#define BLOCKS_HTTP_TYPES_H

#include <mutex>
#include <memory>
#include <map>
#include <string>
#include <functional>

#include "../../bricks/net/exceptions.h"
#include "../../bricks/net/http/http.h"
#include "../../bricks/net/http/impl/server.h"  // net::constants
#include "../../bricks/strings/is_string_type.h"
#include "../../bricks/template/decay.h"

namespace current {
namespace http {

// The policy for registering HTTP endpoints.
// TODO(dkorolev): Add another option, to throw if the handler does not exist, while it's expected to?
enum class ReRegisterRoute { ThrowOnAttempt, SilentlyUpdateExisting };

// Structures to define HTTP requests.
// The syntax for creating an instance of a GET request is GET is `GET(url)`.
// The syntax for creating an instance of a POST request is POST is `POST(url, data, content_type)`'.
// Alternatively, `POSTFromFile(url, file_name, content_type)` is supported.
// Both GET and two forms of POST allow `.UserAgent(custom_user_agent)`.
// Addendum 9/24/2016: We have HEAD, DELETE, and PUT since a while ago, and I've just added PATCH. -- D.K.
template <typename T>
struct HTTPRequestBase {
  std::string url;
  std::string custom_user_agent = "";
  current::net::http::Headers custom_headers;
  bool allow_redirects = false;

  HTTPRequestBase(const std::string& url) : url(url) {}

  T& UserAgent(const std::string& new_custom_user_agent) {
    custom_user_agent = new_custom_user_agent;
    return static_cast<T&>(*this);
  }

  T& AllowRedirects(bool allow_redirects_setting = true) {
    allow_redirects = allow_redirects_setting;
    return static_cast<T&>(*this);
  }

  T& SetHeader(const std::string& key, const std::string& value) {
    custom_headers.emplace_back(key, value);
    return static_cast<T&>(*this);
  }

  // Note: Client-side cookie, no params here. -- @mzhurovich, @dkorolev.
  T& SetCookie(const std::string& cookie, const std::string& value) {
    custom_headers.SetCookie(cookie, value);
    return static_cast<T&>(*this);
  }
};

struct GET : HTTPRequestBase<GET> {
  explicit GET(const std::string& url) : HTTPRequestBase(url) {}
};

struct ChunkedGET {
  const std::string url;
  std::function<void(const std::string&, const std::string&)> header_callback;
  std::function<void(const std::string&)> chunk_callback;
  std::function<void()> done_callback;
  explicit ChunkedGET(const std::string& url,
                      std::function<void(const std::string&, const std::string&)> header_callback,
                      std::function<void(const std::string&)> chunk_callback,
                      std::function<void()> done_callback = []() {})
      : url(url), header_callback(header_callback), chunk_callback(chunk_callback), done_callback(done_callback) {}
};

struct HEAD : HTTPRequestBase<HEAD> {
  explicit HEAD(const std::string& url) : HTTPRequestBase(url) {}
};

// A helper class to fill in request body as either plain text or JSON-ified object.
template <typename REQUEST, bool IS_STRING_TYPE>
struct FillBody {};

// Body as string, default the type to "text/plain", when `is_string_type<T>::value == true`.
template <typename REQUEST>
struct FillBody<REQUEST, true> {
  static void Fill(REQUEST& request, const std::string& body, const std::string& content_type) {
    request.body = body;
    request.content_type = !content_type.empty() ? content_type : net::constants::kDefaultContentType;
  }
};

// Body as JSON, default the type to "application/json", when `is_string_type<T>::value == false`.
template <typename REQUEST>
struct FillBody<REQUEST, false> {
  template <typename T>
<<<<<<< HEAD
  static typename std::enable_if<IS_CURRENT_STRUCT_OR_VARIANT(current::decay<T>)>::type Fill(REQUEST& request,
                                                                                  T&& object,
                                                                                  const std::string& content_type) {
=======
  static typename std::enable_if<IS_CURRENT_STRUCT_OR_VARIANT(current::decay<T>)>::type Fill(
      REQUEST& request,
      T&& object,
      const std::string& content_type) {
>>>>>>> b5a9a9ba
    request.body = JSON(std::forward<T>(object));
    request.content_type = !content_type.empty() ? content_type : net::constants::kDefaultJSONContentType;
  }
};

struct POST : HTTPRequestBase<POST> {
  std::string body;
  std::string content_type;

  template <typename T>
  POST(const std::string& url, T&& body, const std::string& content_type = "")
      : HTTPRequestBase(url) {
    FillBody<POST, current::strings::is_string_type<T>::value>::Fill(*this, std::forward<T>(body), content_type);
  }
};

struct POSTFromFile : HTTPRequestBase<POSTFromFile> {
  std::string file_name;
  std::string content_type;

  explicit POSTFromFile(const std::string& url, const std::string& file_name, const std::string& content_type)
      : HTTPRequestBase(url), file_name(file_name), content_type(content_type) {}
};

struct PUT : HTTPRequestBase<PUT> {
  std::string body;
  std::string content_type;

  template <typename T>
  PUT(const std::string& url, T&& body, const std::string& content_type = "")
      : HTTPRequestBase(url) {
    FillBody<PUT, current::strings::is_string_type<T>::value>::Fill(*this, std::forward<T>(body), content_type);
  }
};

struct PATCH : HTTPRequestBase<PATCH> {
  std::string body;
  std::string content_type;

  template <typename T>
  PATCH(const std::string& url, T&& body, const std::string& content_type = "")
      : HTTPRequestBase(url) {
    FillBody<PATCH, current::strings::is_string_type<T>::value>::Fill(*this, std::forward<T>(body), content_type);
  }
};

struct DELETE : HTTPRequestBase<DELETE> {
  explicit DELETE(const std::string& url) : HTTPRequestBase(url) {}
};

// Structures to define HTTP response.
// The actual response type is templated and depends on the types of input paramteres.
// All responses inherit from `struct HTTPResponse`, that lists common fields.
struct HTTPResponse {
  // The final URL. Will be equal to the original URL, unless redirects have been allowed and took place.
  std::string url;
  // HTTP response code.
  current::net::HTTPResponseCodeValue code;
  // HTTP response headers.
  current::net::http::Headers headers;
};

struct HTTPResponseWithBuffer : HTTPResponse {
  std::string body;  // Returned HTTP body, saved as an in-memory buffer, stored in std::string.
};

struct HTTPResponseWithResultingFileName : HTTPResponse {
  std::string body_file_name;  // The file name into which the returned HTTP body has been saved.
};

// Response storage policy.
// The default one is `KeepResponseInMemory()`, which can be omitted.
// The alternative one is `SaveResponseToFile(file_name)`.
struct KeepResponseInMemory {};

struct SaveResponseToFile {
  std::string file_name;
  explicit SaveResponseToFile(const std::string& file_name) : file_name(file_name) {}
};

// Template metaprogramming for selecting the right types at compile time,
// taking into account the types of request and response.
template <typename T>
struct ResponseTypeFromRequestType {};

template <>
struct ResponseTypeFromRequestType<KeepResponseInMemory> {
  using response_type_t = HTTPResponseWithBuffer;
};

template <>
struct ResponseTypeFromRequestType<SaveResponseToFile> {
  using response_type_t = HTTPResponseWithResultingFileName;
};

// To allow adding new implementation to the framework defined in api.h, the corresponding implementations
// should be added as `class FooImpl { ... }; template<> class ImplWrapper<FooImpl> { ... }`.
template <class T>
class ImplWrapper {};

// The main implementation of what `HTTP` actually is.
// The real work is done by templated implementations.
template <class CLIENT_IMPL, class CHUNKED_CLIENT_IMPL, class SERVER_IMPL>
struct HTTPImpl {
  typedef CLIENT_IMPL client_impl_t;
  typedef CHUNKED_CLIENT_IMPL chunked_client_impl_t;
  typedef SERVER_IMPL server_impl_t;

  server_impl_t& operator()(uint16_t port) {
    static std::mutex mutex;
    static std::map<uint16_t, std::unique_ptr<server_impl_t>> servers;
    std::lock_guard<std::mutex> lock(mutex);
    std::unique_ptr<server_impl_t>& server = servers[port];
    if (!server) {
      server.reset(new server_impl_t(port));
    }
    return *server;
  }

  // TODO(dkorolev): Deprecate the below some time in the future. And perhaps add an `http_port_t`.
  server_impl_t& operator()(int port) {
    CURRENT_ASSERT(port > 0 && port < 65536);
    return operator()(static_cast<uint16_t>(port));
  }

  template <typename REQUEST_PARAMS, typename RESPONSE_PARAMS = KeepResponseInMemory>
  inline typename ResponseTypeFromRequestType<RESPONSE_PARAMS>::response_type_t operator()(
      const REQUEST_PARAMS& request_params, const RESPONSE_PARAMS& response_params = RESPONSE_PARAMS()) const {
    typename client_impl_t::http_helper_t::ConstructionParams impl_params;
    client_impl_t impl(impl_params);
    typedef ImplWrapper<client_impl_t> IMPL_HELPER;
    IMPL_HELPER::PrepareInput(request_params, impl);
    IMPL_HELPER::PrepareInput(response_params, impl);
    if (!impl.Go()) {
#ifndef ANDROID
      CURRENT_THROW(current::net::HTTPException());  // LCOV_EXCL_LINE
#else
      // TODO(dkorolev): Chat with Alex. We can overcome the exception here, but should we?
      return typename ResponseTypeFromRequestType<RESPONSE_PARAMS>::response_type_t();
#endif
    }
    typename ResponseTypeFromRequestType<RESPONSE_PARAMS>::response_type_t output;
    IMPL_HELPER::ParseOutput(request_params, response_params, impl, output);
    return output;
  }

  inline net::HTTPResponseCodeValue operator()(const ChunkedGET& request_params) const {
    typename chunked_client_impl_t::http_helper_t::ConstructionParams impl_params(
        request_params.header_callback, request_params.chunk_callback, request_params.done_callback);
    chunked_client_impl_t impl(impl_params);
    impl.request_method_ = "GET";
    impl.request_url_ = request_params.url;

    if (impl.Go()) {
      return impl.response_code_;
    } else {
      return HTTPResponseCode.InvalidCode;
    }
  }
};

}  // namespace http
}  // namespace current

using current::http::GET;
using current::http::HEAD;
using current::http::POST;
using current::http::POSTFromFile;
using current::http::PUT;
using current::http::PATCH;
using current::http::DELETE;

using current::http::ChunkedGET;

#endif  // BLOCKS_HTTP_TYPES_H<|MERGE_RESOLUTION|>--- conflicted
+++ resolved
@@ -121,16 +121,10 @@
 template <typename REQUEST>
 struct FillBody<REQUEST, false> {
   template <typename T>
-<<<<<<< HEAD
-  static typename std::enable_if<IS_CURRENT_STRUCT_OR_VARIANT(current::decay<T>)>::type Fill(REQUEST& request,
-                                                                                  T&& object,
-                                                                                  const std::string& content_type) {
-=======
   static typename std::enable_if<IS_CURRENT_STRUCT_OR_VARIANT(current::decay<T>)>::type Fill(
       REQUEST& request,
       T&& object,
       const std::string& content_type) {
->>>>>>> b5a9a9ba
     request.body = JSON(std::forward<T>(object));
     request.content_type = !content_type.empty() ? content_type : net::constants::kDefaultJSONContentType;
   }
