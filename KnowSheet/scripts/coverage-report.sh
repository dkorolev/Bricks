--- conflicted
+++ resolved
@@ -7,11 +7,6 @@
 CPPFLAGS="-std=c++11 -g -Wall -W -fprofile-arcs -ftest-coverage -DBRICKS_COVERAGE_REPORT_MODE"
 LDFLAGS="-pthread"
 
-<<<<<<< HEAD
-TMPDIR=".noshit"
-TMPDIR_FULLPATH="$(pwd -p .)/$TMPDIR"
-mkdir -p "$TMPDIR"
-=======
 # WARNING: TMP_DIR must be resolved from the current working directory.
 
 KNOWSHEET_SCRIPTS_DIR=$( dirname "${BASH_SOURCE[0]}" )
@@ -21,24 +16,10 @@
 TMP_DIR_FULL_PATH="$RUN_DIR_FULL_PATH/.noshit"
 
 mkdir -p "$TMP_DIR_NAME"
->>>>>>> 959e4cd6
 
 for i in *.cc ; do
   echo -e "\033[0m\033[1m$i\033[0m: \033[33mGenerating coverage report.\033[0m"
   BINARY="${i%".cc"}"
-<<<<<<< HEAD
-  rm -rf "$TMPDIR/coverage/$BINARY"
-  mkdir -p "$TMPDIR/coverage/$BINARY"
-  g++ $CPPFLAGS $i -o "$TMPDIR/coverage/$BINARY/binary" $LDFLAGS
-  "./$TMPDIR/coverage/$BINARY/binary" || exit 1
-  gcov "$i" >/dev/null
-  geninfo . --output-file coverage0.info >/dev/null
-  lcov -r coverage0.info /usr/include/\* \*/gtest/\* \*/3party/\* -o coverage.info >/dev/null
-  genhtml coverage.info --output-directory "$TMPDIR/coverage/$BINARY" >/dev/null
-  rm -rf coverage.info coverage0.info *.gcov *.gcda *.gcno
-  echo -e -n "\033[0m\033[1m$i\033[0m: \033[36m"
-  echo -n "$TMPDIR/coverage/$BINARY/index.html"
-=======
   rm -rf "$TMP_DIR_NAME/coverage/$BINARY"
   mkdir -p "$TMP_DIR_NAME/coverage/$BINARY"
   g++ $CPPFLAGS "$i" -o "$TMP_DIR_NAME/coverage/$BINARY/binary" $LDFLAGS
@@ -50,6 +31,5 @@
   rm -rf coverage.info coverage0.info *.gcov *.gcda *.gcno
   echo -e -n "\033[0m\033[1m$i\033[0m: \033[36m"
   echo -n "$TMP_DIR_FULL_PATH/coverage/$BINARY/index.html"
->>>>>>> 959e4cd6
   echo -e -n "\033[0m"
 done