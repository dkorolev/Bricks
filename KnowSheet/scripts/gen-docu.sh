--- conflicted
+++ resolved
@@ -21,13 +21,8 @@
 
 set -u -e
 
-<<<<<<< HEAD
-for fn in $(for i in $(find . -type f -iname "docu_*.*" | grep -v ".noshit"); do
-             echo -e $(basename "$i")"\t"$i;
-=======
 for fn in $(for i in $(find . -type f -iname "docu_*.*" | grep -v ".noshit" | grep -v "zzz_full_test"); do
-             echo -e $(basename $i)"\t"$i;
->>>>>>> 012a553c
+             echo -e "$(basename "$i")\t$i";
            done | sort | cut -f2) ; do
   echo $fn >/dev/stderr
   case $fn in
