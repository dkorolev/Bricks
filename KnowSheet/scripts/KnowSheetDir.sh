#!/bin/bash
#
# Goes up the directory tree until "KnowSheet/" sub-directory is found.
# Prints its path.

<<<<<<< HEAD
dir=$(cd "$(dirname "$0")" && pwd)
=======
dir=$(cd $(dirname $0) && pwd)
>>>>>>> 959e4cd6
subdir="KnowSheet"

while [ ! -d "${dir}/${subdir}" ] ; do
  [ "$dir" == "/" ] && break
  dir=$(dirname "$dir")
done

[ -d "${dir}/${subdir}" ] && echo "${dir}/${subdir}" || exit 1<|MERGE_RESOLUTION|>--- conflicted
+++ resolved
@@ -3,11 +3,7 @@
 # Goes up the directory tree until "KnowSheet/" sub-directory is found.
 # Prints its path.
 
-<<<<<<< HEAD
-dir=$(cd "$(dirname "$0")" && pwd)
-=======
 dir=$(cd $(dirname $0) && pwd)
->>>>>>> 959e4cd6
 subdir="KnowSheet"
 
 while [ ! -d "${dir}/${subdir}" ] ; do
