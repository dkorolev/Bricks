/*******************************************************************************
The MIT License (MIT)

Copyright (c) 2014 Dmitry "Dima" Korolev <dmitry.korolev@gmail.com>

Permission is hereby granted, free of charge, to any person obtaining a copy
of this software and associated documentation files (the "Software"), to deal
in the Software without restriction, including without limitation the rights
to use, copy, modify, merge, publish, distribute, sublicense, and/or sell
copies of the Software, and to permit persons to whom the Software is
furnished to do so, subject to the following conditions:

The above copyright notice and this permission notice shall be included in all
copies or substantial portions of the Software.

THE SOFTWARE IS PROVIDED "AS IS", WITHOUT WARRANTY OF ANY KIND, EXPRESS OR
IMPLIED, INCLUDING BUT NOT LIMITED TO THE WARRANTIES OF MERCHANTABILITY,
FITNESS FOR A PARTICULAR PURPOSE AND NONINFRINGEMENT. IN NO EVENT SHALL THE
AUTHORS OR COPYRIGHT HOLDERS BE LIABLE FOR ANY CLAIM, DAMAGES OR OTHER
LIABILITY, WHETHER IN AN ACTION OF CONTRACT, TORT OR OTHERWISE, ARISING FROM,
OUT OF OR IN CONNECTION WITH THE SOFTWARE OR THE USE OR OTHER DEALINGS IN THE
SOFTWARE.
*******************************************************************************/

#include <thread>

#include "../../port.h"

#include "http.h"

#include "../../dflags/dflags.h"

#include "../../3party/gtest/gtest-main-with-dflags.h"

#include "../../strings/printf.h"
#include "../../cerealize/cerealize.h"

DEFINE_int32(net_http_test_port, 8080, "Local port to use for the test HTTP server.");

using std::string;
using std::thread;
using std::to_string;

using namespace bricks;

using bricks::net::Socket;
using bricks::net::ClientSocket;
using bricks::net::Connection;
using bricks::net::HTTPServerConnection;
using bricks::net::HTTPRequestData;
using bricks::net::HTTPResponseCodeValue;
using bricks::net::HTTPResponseCodeAsString;
using bricks::net::GetFileMimeType;
using bricks::net::DefaultInternalServerErrorMessage;
using bricks::net::SocketException;
using bricks::net::HTTPNoBodyProvidedException;
using bricks::net::ConnectionResetByPeer;
using bricks::net::AttemptedToSendHTTPResponseMoreThanOnce;

static void ExpectToReceive(const std::string& golden, Connection& connection) {
  std::vector<char> response(golden.length());
  try {
    ASSERT_EQ(golden.length(),
              connection.BlockingRead(&response[0], golden.length(), Connection::FillFullBuffer));
    EXPECT_EQ(golden, std::string(response.begin(), response.end()));
  } catch (const SocketException& e) {
    ASSERT_TRUE(false) << e.What();
  }
}

struct HTTPTestObject {
  int number;
  std::string text;
  std::vector<int> array;  // Visual C++ does not support the `= { 1, 2, 3 };` non-static member initialization.
  HTTPTestObject() : number(42), text("text"), array({1, 2, 3}) {}
  template <typename A>
  void serialize(A& ar) {
    ar(CEREAL_NVP(number), CEREAL_NVP(text), CEREAL_NVP(array));
  }
};

TEST(PosixHTTPServerTest, Smoke) {
  thread t([](Socket s) {
             HTTPServerConnection c(s.Accept());
             EXPECT_EQ("POST", c.HTTPRequest().Method());
             EXPECT_EQ("/", c.HTTPRequest().RawPath());
             c.SendHTTPResponse("Data: " + c.HTTPRequest().Body());
           },
           Socket(FLAGS_net_http_test_port));
  Connection connection(ClientSocket("localhost", FLAGS_net_http_test_port));
  connection.BlockingWrite("POST / HTTP/1.1\r\n", true);
  connection.BlockingWrite("Host: localhost\r\n", true);
  connection.BlockingWrite("Content-Length: 4\r\n", true);
  connection.BlockingWrite("\r\n", true);
  connection.BlockingWrite("BODY", true);
  connection.BlockingWrite("\r\n", false);
  ExpectToReceive(
      "HTTP/1.1 200 OK\r\n"
      "Content-Type: text/plain\r\n"
      "Connection: close\r\n"
      "Content-Length: 10\r\n"
      "\r\n"
      "Data: BODY",
      connection);
  t.join();
}

TEST(PosixHTTPServerTest, SmokeWithArray) {
  thread t([](Socket s) {
             HTTPServerConnection c(s.Accept());
             EXPECT_EQ("GET", c.HTTPRequest().Method());
             EXPECT_EQ("/aloha", c.HTTPRequest().RawPath());
             c.SendHTTPResponse(std::vector<char>({'A', 'l', 'o', 'h', 'a'}));
           },
           Socket(FLAGS_net_http_test_port));
  Connection connection(ClientSocket("localhost", FLAGS_net_http_test_port));
  connection.BlockingWrite("GET /aloha HTTP/1.1\r\n", true);
  connection.BlockingWrite("Host: localhost\r\n", true);
  connection.BlockingWrite("\r\n", true);
  connection.BlockingWrite("\r\n", false);
  ExpectToReceive(
      "HTTP/1.1 200 OK\r\n"
      "Content-Type: text/plain\r\n"
      "Connection: close\r\n"
      "Content-Length: 5\r\n"
      "\r\n"
      "Aloha",
      connection);
  t.join();
}

TEST(PosixHTTPServerTest, SmokeWithObject) {
  thread t([](Socket s) {
             HTTPServerConnection c(s.Accept());
             EXPECT_EQ("GET", c.HTTPRequest().Method());
             EXPECT_EQ("/mahalo", c.HTTPRequest().RawPath());
             c.SendHTTPResponse(HTTPTestObject());
           },
           Socket(FLAGS_net_http_test_port));
  Connection connection(ClientSocket("localhost", FLAGS_net_http_test_port));
  connection.BlockingWrite("GET /mahalo HTTP/1.1\r\n", true);
  connection.BlockingWrite("Host: localhost\r\n", true);
  connection.BlockingWrite("\r\n", true);
  connection.BlockingWrite("\r\n", false);
  ExpectToReceive(
      "HTTP/1.1 200 OK\r\n"
      "Content-Type: text/plain\r\n"
      "Connection: close\r\n"
      "Content-Length: 55\r\n"
      "\r\n"
      "{\"value0\":{\"number\":42,\"text\":\"text\",\"array\":[1,2,3]}}\n",
      connection);
  t.join();
}

TEST(PosixHTTPServerTest, SmokeWithNamedObject) {
  thread t([](Socket s) {
             HTTPServerConnection c(s.Accept());
             EXPECT_EQ("GET", c.HTTPRequest().Method());
             EXPECT_EQ("/mahalo", c.HTTPRequest().RawPath());
             c.SendHTTPResponse(HTTPTestObject(), "epic_object");
           },
           Socket(FLAGS_net_http_test_port));
  Connection connection(ClientSocket("localhost", FLAGS_net_http_test_port));
  connection.BlockingWrite("GET /mahalo HTTP/1.1\r\n", true);
  connection.BlockingWrite("Host: localhost\r\n", true);
  connection.BlockingWrite("\r\n", false);
  ExpectToReceive(
      "HTTP/1.1 200 OK\r\n"
      "Content-Type: text/plain\r\n"
      "Connection: close\r\n"
      "Content-Length: 60\r\n"
      "\r\n"
      "{\"epic_object\":{\"number\":42,\"text\":\"text\",\"array\":[1,2,3]}}\n",
      connection);
  t.join();
}

TEST(PosixHTTPServerTest, SmokeChunkedResponse) {
  thread t([](Socket s) {
             HTTPServerConnection c(s.Accept());
             EXPECT_EQ("GET", c.HTTPRequest().Method());
             EXPECT_EQ("/chunked", c.HTTPRequest().RawPath());
             auto r = c.SendChunkedHTTPResponse();
             r.Send("onetwothree");
             r.Send(std::vector<char>({'f', 'o', 'o'}));
             r.Send(HTTPTestObject());
             r.Send(HTTPTestObject(), "epic_chunk");
           },
           Socket(FLAGS_net_http_test_port));
  Connection connection(ClientSocket("localhost", FLAGS_net_http_test_port));
  connection.BlockingWrite("GET /chunked HTTP/1.1\r\n", true);
  connection.BlockingWrite("Host: localhost\r\n", true);
  connection.BlockingWrite("\r\n", false);
  ExpectToReceive(
      "HTTP/1.1 200 OK\r\n"
      "Content-Type: text/plain\r\n"
      "Connection: keep-alive\r\n"
      "Transfer-Encoding: chunked\r\n"
      "\r\n"
      "B\r\n"
      "onetwothree\r\n"
      "3\r\n"
      "foo\r\n"
      "37\r\n"
      "{\"value0\":{\"number\":42,\"text\":\"text\",\"array\":[1,2,3]}}\n\r\n"
      "3B\r\n"
      "{\"epic_chunk\":{\"number\":42,\"text\":\"text\",\"array\":[1,2,3]}}\n\r\n"
      "0\r\n",
      connection);
  t.join();
}

TEST(PosixHTTPServerTest, SmokeWithHeaders) {
  thread t(
      [](Socket s) {
        HTTPServerConnection c(s.Accept());
        EXPECT_EQ("GET", c.HTTPRequest().Method());
        EXPECT_EQ("/header", c.HTTPRequest().RawPath());
        c.SendHTTPResponse("OK", HTTPResponseCode.OK, c.HTTPRequest().Body(), {{"foo", "bar"}, {"baz", "meh"}});
      },
      Socket(FLAGS_net_http_test_port));
  Connection connection(ClientSocket("localhost", FLAGS_net_http_test_port));
  connection.BlockingWrite("GET /header HTTP/1.1\r\n", true);
  connection.BlockingWrite("Host: localhost\r\n", true);
  connection.BlockingWrite("Content-Length: 19\r\n", true);
  connection.BlockingWrite("\r\n", true);
  connection.BlockingWrite("custom_content_type", true);
  connection.BlockingWrite("\r\n", false);
  ExpectToReceive(
      "HTTP/1.1 200 OK\r\n"
      "Content-Type: custom_content_type\r\n"
      "Connection: close\r\n"
      "foo: bar\r\n"
      "baz: meh\r\n"
      "Content-Length: 2\r\n"
      "\r\n"
      "OK",
      connection);
  t.join();
}

TEST(PosixHTTPServerTest, LargeBody) {
  thread t([](Socket s) {
             HTTPServerConnection c(s.Accept());
             EXPECT_EQ("POST", c.HTTPRequest().Method());
             EXPECT_EQ("/", c.HTTPRequest().RawPath());
             c.SendHTTPResponse(std::string("Data: ") + c.HTTPRequest().Body());
           },
           Socket(FLAGS_net_http_test_port));
  string body(1000000, '.');
  for (size_t i = 0; i < body.length(); ++i) {
    body[i] = 'A' + (i % 26);
  }
  Connection connection(ClientSocket("localhost", FLAGS_net_http_test_port));
  connection.BlockingWrite("POST / HTTP/1.1\r\n", true);
  connection.BlockingWrite("Host: localhost\r\n", true);
  connection.BlockingWrite(strings::Printf("Content-Length: %d\r\n", static_cast<int>(body.length())), true);
  connection.BlockingWrite("\r\n", true);
  connection.BlockingWrite(body, false);
  ExpectToReceive(
      "HTTP/1.1 200 OK\r\n"
      "Content-Type: text/plain\r\n"
      "Connection: close\r\n"
      "Content-Length: 1000006\r\n"
      "\r\n"
      "Data: " +
          body,
      connection);
  t.join();
}

TEST(PosixHTTPServerTest, ChunkedLargeBodyManyChunks) {
  thread t([](Socket s) {
             HTTPServerConnection c(s.Accept());
             EXPECT_EQ("POST", c.HTTPRequest().Method());
             EXPECT_EQ("/", c.HTTPRequest().RawPath());
             c.SendHTTPResponse(c.HTTPRequest().Body());
           },
           Socket(FLAGS_net_http_test_port));
  Connection connection(ClientSocket("localhost", FLAGS_net_http_test_port));
  connection.BlockingWrite("POST / HTTP/1.1\r\n", true);
  connection.BlockingWrite("Host: localhost\r\n", true);
  connection.BlockingWrite("Transfer-Encoding: chunked\r\n", true);
  connection.BlockingWrite("\r\n", true);
  string chunk(10, '.');
  string body = "";
  for (size_t i = 0; i < 10000; ++i) {
    connection.BlockingWrite("A\r\n", true);  // "A" is hexadecimal for 10.
    for (size_t j = 0; j < 10; ++j) {
      chunk[j] = 'A' + ((i + j) % 26);
    }
    connection.BlockingWrite(chunk, true);
    body += chunk;
    connection.BlockingWrite("\r\n", true);
  }
  connection.BlockingWrite("0\r\n", false);
  ExpectToReceive(strings::Printf(
                      "HTTP/1.1 200 OK\r\n"
                      "Content-Type: text/plain\r\n"
                      "Connection: close\r\n"
                      "Content-Length: %d\r\n"
                      "\r\n"
                      "%s",
                      static_cast<int>(body.length()),
                      body.c_str()),
                  connection);
  t.join();
}

// A dedicated test to cover buffer resize after the size of the next chunk has been received.
TEST(PosixHTTPServerTest, ChunkedBodyLargeFirstChunk) {
  thread t([](Socket s) {
             HTTPServerConnection c(s.Accept());
             EXPECT_EQ("POST", c.HTTPRequest().Method());
             EXPECT_EQ("/", c.HTTPRequest().RawPath());
             c.SendHTTPResponse(c.HTTPRequest().Body());
           },
           Socket(FLAGS_net_http_test_port));
  Connection connection(ClientSocket("localhost", FLAGS_net_http_test_port));
  connection.BlockingWrite("POST / HTTP/1.1\r\n", true);
  connection.BlockingWrite("Host: localhost\r\n", true);
  connection.BlockingWrite("Transfer-Encoding: chunked\r\n", true);
  connection.BlockingWrite("\r\n", true);
  string chunk(10000, '.');
  string body = "";
  for (size_t i = 0; i < 10; ++i) {
    connection.BlockingWrite(strings::Printf("%X\r\n", 10000), true);
    for (size_t j = 0; j < 10000; ++j) {
      chunk[j] = 'a' + ((i + j) % 26);
    }
    connection.BlockingWrite(chunk, true);
    body += chunk;
  }
  connection.BlockingWrite("0\r\n", false);
  ExpectToReceive(strings::Printf(
                      "HTTP/1.1 200 OK\r\n"
                      "Content-Type: text/plain\r\n"
                      "Connection: close\r\n"
                      "Content-Length: %d\r\n"
                      "\r\n"
                      "%s",
                      static_cast<int>(body.length()),
                      body.c_str()),
                  connection);
  t.join();
}

#ifndef BRICKS_WINDOWS
struct HTTPClientImplCURL {
  static string Syscall(const string& cmdline) {
    FILE* pipe = ::popen(cmdline.c_str(), "r");
    assert(pipe);
    char s[1024];
    const auto warn_unused_result_catch_warning = ::fgets(s, sizeof(s), pipe);
    static_cast<void>(warn_unused_result_catch_warning);
    ::pclose(pipe);
    return s;
  }

  static string Fetch(thread& server_thread, const string& url, const string& method) {
    const string result = Syscall(
        strings::Printf("curl -s -X %s localhost:%d%s", method.c_str(), FLAGS_net_http_test_port, url.c_str()));
    server_thread.join();
    return result;
  }

  static string FetchWithBody(thread& server_thread,
                              const string& url,
                              const string& method,
                              const string& data) {
    const string result = Syscall(strings::Printf("curl -s -X %s -d '%s' localhost:%d%s",
                                                  method.c_str(),
                                                  data.c_str(),
                                                  FLAGS_net_http_test_port,
                                                  url.c_str()));
    server_thread.join();
    return result;
  }
};
#endif

class HTTPClientImplPOSIX {
 public:
  static string Fetch(thread& server_thread, const string& url, const string& method) {
    return Impl(server_thread, url, method);
  }

  static string FetchWithBody(thread& server_thread,
                              const string& url,
                              const string& method,
                              const string& data) {
    return Impl(server_thread, url, method, true, data);
  }

 private:
  static string Impl(thread& server_thread,
                     const string& url,
                     const string& method,
                     bool has_data = false,
                     const string& data = "") {
    Connection connection(ClientSocket("localhost", FLAGS_net_http_test_port));
    connection.BlockingWrite(method + ' ' + url + "\r\n", true);
    if (has_data) {
      connection.BlockingWrite("Content-Length: " + to_string(data.length()) + "\r\n", true);
      connection.BlockingWrite("\r\n", true);
      connection.BlockingWrite(data, false);
<<<<<<< HEAD
    else {
=======
    } else {
>>>>>>> a8504f1c
      connection.BlockingWrite("\r\n", false);
    }
    HTTPRequestData http_request(connection);
    assert(http_request.HasBody());
    const string body = http_request.Body();
    server_thread.join();
    return body;
  }
};

template <typename T>
class HTTPTest : public ::testing::Test {};

#ifndef BRICKS_WINDOWS
typedef ::testing::Types<HTTPClientImplPOSIX, HTTPClientImplCURL> HTTPClientImplsTypeList;
#else
typedef ::testing::Types<HTTPClientImplPOSIX> HTTPClientImplsTypeList;
#endif
TYPED_TEST_CASE(HTTPTest, HTTPClientImplsTypeList);

TYPED_TEST(HTTPTest, GET) {
  thread t([](Socket s) {
             HTTPServerConnection c(s.Accept());
             EXPECT_EQ("GET", c.HTTPRequest().Method());
             EXPECT_EQ("/unittest?foo=bar", c.HTTPRequest().RawPath());
             EXPECT_EQ("/unittest", c.HTTPRequest().URL().path);
             EXPECT_EQ("bar", c.HTTPRequest().URL().query["foo"]);
             c.SendHTTPResponse("PASSED");
           },
           Socket(FLAGS_net_http_test_port));
  EXPECT_EQ("PASSED", TypeParam::Fetch(t, "/unittest?foo=bar", "GET"));
}

TYPED_TEST(HTTPTest, POST) {
  thread t([](Socket s) {
             HTTPServerConnection c(s.Accept());
             EXPECT_EQ("POST", c.HTTPRequest().Method());
             EXPECT_EQ("/unittest_post", c.HTTPRequest().RawPath());
             ASSERT_TRUE(c.HTTPRequest().HasBody()) << "WTF!";
             EXPECT_EQ("BAZINGA", c.HTTPRequest().Body());
             c.SendHTTPResponse("POSTED");
           },
           Socket(FLAGS_net_http_test_port));
  EXPECT_EQ("POSTED", TypeParam::FetchWithBody(t, "/unittest_post", "POST", "BAZINGA"));
}

TYPED_TEST(HTTPTest, NoBodyPOST) {
  thread t([](Socket s) {
             HTTPServerConnection c(s.Accept());
             EXPECT_EQ("POST", c.HTTPRequest().Method());
             EXPECT_EQ("/unittest_empty_post", c.HTTPRequest().RawPath());
             EXPECT_FALSE(c.HTTPRequest().HasBody());
             ASSERT_THROW(c.HTTPRequest().Body(), HTTPNoBodyProvidedException);
             c.SendHTTPResponse("ALMOST_POSTED");
           },
           Socket(FLAGS_net_http_test_port));
  EXPECT_EQ("ALMOST_POSTED", TypeParam::Fetch(t, "/unittest_empty_post", "POST"));
}

TYPED_TEST(HTTPTest, AttemptsToSendResponseTwice) {
  thread t([](Socket s) {
             HTTPServerConnection c(s.Accept());
             c.SendHTTPResponse("one");
             ASSERT_THROW(c.SendHTTPResponse("two"), AttemptedToSendHTTPResponseMoreThanOnce);
             ASSERT_THROW(c.SendChunkedHTTPResponse().Send("three"), AttemptedToSendHTTPResponseMoreThanOnce);
           },
           Socket(FLAGS_net_http_test_port));
  EXPECT_EQ("one", TypeParam::Fetch(t, "/", "GET"));
}

TYPED_TEST(HTTPTest, DoesNotSendResponseAtAll) {
  EXPECT_EQ("<h1>INTERNAL SERVER ERROR</h1>\n", DefaultInternalServerErrorMessage());
  thread t([](Socket s) { HTTPServerConnection c(s.Accept()); }, Socket(FLAGS_net_http_test_port));
  EXPECT_EQ(DefaultInternalServerErrorMessage(), TypeParam::Fetch(t, "/", "GET"));
}

TEST(HTTPCodesTest, SmokeTest) {
  EXPECT_EQ("OK", HTTPResponseCodeAsString(HTTPResponseCode(200)));
  EXPECT_EQ("Not Found", HTTPResponseCodeAsString(HTTPResponseCode(404)));
  EXPECT_EQ("Unknown Code", HTTPResponseCodeAsString(HTTPResponseCode(999)));
  EXPECT_EQ("<UNINITIALIZED>", HTTPResponseCodeAsString(HTTPResponseCode(-1)));
}

TEST(HTTPMimeTypeTest, SmokeTest) {
  EXPECT_EQ("text/plain", GetFileMimeType("file.foo"));
  EXPECT_EQ("text/html", GetFileMimeType("file.html"));
  EXPECT_EQ("image/png", GetFileMimeType("file.png"));
  EXPECT_EQ("text/html", GetFileMimeType("dir.png/file.html"));
  EXPECT_EQ("text/plain", GetFileMimeType("dir.html/"));
  EXPECT_EQ("text/plain", GetFileMimeType("file.FOO"));
  EXPECT_EQ("text/html", GetFileMimeType("file.hTmL"));
  EXPECT_EQ("image/png", GetFileMimeType("file.PNG"));
}

// TODO(dkorolev): Figure out a way to test ConnectionResetByPeer exceptions.

#if 0

TEST(HTTPServerTest, ConnectionResetByPeerException) {
  bool connection_reset_by_peer = false;
  thread t([&connection_reset_by_peer](Socket s) {
             try {
               HTTPServerConnection(s.Accept());
             } catch (const ConnectionResetByPeer&) {
               connection_reset_by_peer = true;
             }
           },
           Socket(FLAGS_net_http_test_port));
  Connection connection(ClientSocket("localhost", FLAGS_net_http_test_port));
  connection.BlockingWrite("POST / HTTP/1.1\r\n", true);
  connection.BlockingWrite("Host: localhost\r\n", true);
  connection.BlockingWrite("Content-Length: 1000000\r\n", true);
  connection.BlockingWrite("\r\n", true);
  connection.BlockingWrite("This body message terminates prematurely.\r\n", false);
  EXPECT_TRUE(connection_reset_by_peer);
  t.join();
}

// A dedicated test to cover the `ConnectionResetByPeer` case while receiving a chunk.
TEST(PosixHTTPServerTest, ChunkedBodyConnectionResetByPeerException) {
  bool connection_reset_by_peer = false;
  thread t([&connection_reset_by_peer](Socket s) {
             try {
               HTTPServerConnection(s.Accept());
             } catch (const ConnectionResetByPeer&) {
               connection_reset_by_peer = true;
             }
           },
           Socket(FLAGS_net_http_test_port));
  Connection connection(ClientSocket("localhost", FLAGS_net_http_test_port));
  connection.BlockingWrite("POST / HTTP/1.1\r\n", true);
  connection.BlockingWrite("Host: localhost\r\n", true);
  connection.BlockingWrite("Transfer-Encoding: chunked\r\n", true);
  connection.BlockingWrite("\r\n", true);
  connection.BlockingWrite("10000\r\n, true");
  connection.BlockingWrite("This body message terminates prematurely.\r\n", false);
  EXPECT_TRUE(connection_reset_by_peer);
  t.join();
}

#endif<|MERGE_RESOLUTION|>--- conflicted
+++ resolved
@@ -405,11 +405,7 @@
       connection.BlockingWrite("Content-Length: " + to_string(data.length()) + "\r\n", true);
       connection.BlockingWrite("\r\n", true);
       connection.BlockingWrite(data, false);
-<<<<<<< HEAD
-    else {
-=======
     } else {
->>>>>>> a8504f1c
       connection.BlockingWrite("\r\n", false);
     }
     HTTPRequestData http_request(connection);
