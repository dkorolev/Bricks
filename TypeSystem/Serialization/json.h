--- conflicted
+++ resolved
@@ -89,7 +89,6 @@
   }
 };
 
-<<<<<<< HEAD
 template <typename TF, typename TS>
 struct SaveIntoJSONImpl<std::pair<TF, TS>> {
   static void Save(rapidjson::Value& destination,
@@ -105,21 +104,6 @@
   }
 };
 
-template <typename T>
-struct IsPrimitiveJSONKeyType {
-  static constexpr bool value = false;
-};
-
-#define CURRENT_DECLARE_PRIMITIVE_TYPE(unused_typeid_index, cpp_type, unused_current_type) \
-  template <>                                                                              \
-  struct IsPrimitiveJSONKeyType<cpp_type> {                                                \
-    static constexpr bool value = true;                                                    \
-  };
-#include "../primitive_types.dsl.h"
-#undef CURRENT_DECLARE_PRIMITIVE_TYPE
-
-=======
->>>>>>> 383fcfa5
 template <typename TK, typename TV>
 struct SaveIntoJSONImpl<std::map<TK, TV>> {
   template <typename K = TK>
