--- conflicted
+++ resolved
@@ -127,15 +127,9 @@
     const uint64_t end_;
   };
 
-<<<<<<< HEAD
-  template <typename E>
+  template <current::locks::MutexLockStatus MLS, typename E>
   idxts_t DoPublish(E&& entry, const std::chrono::microseconds us) {
-    std::lock_guard<std::mutex> lock(container_->mutex);
-=======
-  template <current::locks::MutexLockStatus MLS, typename E>
-  idxts_t DoPublish(E&& entry, const std::chrono::microseconds timestamp) {
-    current::locks::SmartMutexLockGuard<MLS> lock(container_->mutex_ref);
->>>>>>> 21f95736
+    current::locks::SmartMutexLockGuard<MLS> lock(container_->mutex_ref);
     const auto head = container_->head;
     const auto timestamp = us.count() >= 0 ? us : current::time::Now();
     if (!(timestamp > head)) {
@@ -147,15 +141,10 @@
     return idxts_t(index, timestamp);
   }
 
-<<<<<<< HEAD
+  template <current::locks::MutexLockStatus MLS>
   void DoUpdateHead(const std::chrono::microseconds us) {
-    std::lock_guard<std::mutex> lock(container_->mutex);
+    current::locks::SmartMutexLockGuard<MLS> lock(container_->mutex_ref);
     const auto timestamp = us.count() >= 0 ? us : current::time::Now();
-=======
-  template <current::locks::MutexLockStatus MLS>
-  void DoUpdateHead(const std::chrono::microseconds timestamp) {
-    current::locks::SmartMutexLockGuard<MLS> lock(container_->mutex_ref);
->>>>>>> 21f95736
     const auto head = container_->head;
     if (!(timestamp > head)) {
       CURRENT_THROW(ss::InconsistentTimestampException(head + std::chrono::microseconds(1), timestamp));
