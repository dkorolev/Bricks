--- conflicted
+++ resolved
@@ -61,16 +61,12 @@
   using namespace persistence_test;
 
   using IMPL = current::persistence::Memory<std::string>;
-  const auto namespace_name = current::ss::StreamNamespaceName("namespace", "entry_name");
-
-  std::mutex mutex;
-
-  {
-<<<<<<< HEAD
-    IMPL impl(mutex);
-=======
-    IMPL impl(namespace_name);
->>>>>>> c1fea6f4
+
+  std::mutex mutex;
+  const auto namespace_name = current::ss::StreamNamespaceName("namespace", "entry_name");
+
+  {
+    IMPL impl(mutex, namespace_name);
     EXPECT_EQ(0u, impl.Size());
 
     impl.Publish("foo", std::chrono::microseconds(100));
@@ -119,11 +115,7 @@
   {
     // Obviously, no state is shared for `Memory` implementation.
     // The data starts from ground zero.
-<<<<<<< HEAD
-    IMPL impl(mutex);
-=======
-    IMPL impl(namespace_name);
->>>>>>> c1fea6f4
+    IMPL impl(mutex, namespace_name);
     EXPECT_EQ(0u, impl.Size());
   }
 }
@@ -147,20 +139,13 @@
   static_assert(!current::ss::IsPersister<int>::value, "");
   static_assert(!current::ss::IsEntryPersister<IMPL, int>::value, "");
 
-<<<<<<< HEAD
-  std::mutex mutex;
-=======
-  const auto namespace_name = current::ss::StreamNamespaceName("namespace", "entry_name");
->>>>>>> c1fea6f4
+  std::mutex mutex;
+  const auto namespace_name = current::ss::StreamNamespaceName("namespace", "entry_name");
 
   {
     current::time::ResetToZero();
     // Time goes back.
-<<<<<<< HEAD
-    IMPL impl(mutex);
-=======
-    IMPL impl(namespace_name);
->>>>>>> c1fea6f4
+    IMPL impl(mutex, namespace_name);
     impl.Publish("2", std::chrono::microseconds(2));
     current::time::ResetToZero();
     current::time::SetNow(std::chrono::microseconds(1));
@@ -176,11 +161,7 @@
     current::time::ResetToZero();
     // Time staying the same is as bad as time going back.
     current::time::SetNow(std::chrono::microseconds(3));
-<<<<<<< HEAD
-    IMPL impl(mutex);
-=======
-    IMPL impl(namespace_name);
->>>>>>> c1fea6f4
+    IMPL impl(mutex, namespace_name);
     impl.Publish("2");
     ASSERT_THROW(impl.Publish("1"), current::ss::InconsistentTimestampException);
     ASSERT_THROW(impl.UpdateHead(), current::ss::InconsistentTimestampException);
@@ -191,21 +172,13 @@
   }
 
   {
-<<<<<<< HEAD
-    IMPL impl(mutex);
-=======
-    IMPL impl(namespace_name);
->>>>>>> c1fea6f4
+    IMPL impl(mutex, namespace_name);
     ASSERT_THROW(impl.LastPublishedIndexAndTimestamp(), current::persistence::NoEntriesPublishedYet);
   }
 
   {
     current::time::ResetToZero();
-<<<<<<< HEAD
-    IMPL impl(mutex);
-=======
-    IMPL impl(namespace_name);
->>>>>>> c1fea6f4
+    IMPL impl(mutex, namespace_name);
     impl.Publish("1", std::chrono::microseconds(1));
     impl.Publish("2", std::chrono::microseconds(2));
     impl.Publish("3", std::chrono::microseconds(3));
@@ -219,14 +192,9 @@
   using namespace persistence_test;
   using IMPL = current::persistence::Memory<std::string>;
 
-<<<<<<< HEAD
-  std::mutex mutex;
-
-  auto p = std::make_unique<IMPL>(mutex);
-=======
-  const auto namespace_name = current::ss::StreamNamespaceName("namespace", "entry_name");
-  auto p = std::make_unique<IMPL>(namespace_name);
->>>>>>> c1fea6f4
+  std::mutex mutex;
+  const auto namespace_name = current::ss::StreamNamespaceName("namespace", "entry_name");
+  auto p = std::make_unique<IMPL>(mutex, namespace_name);
   p->Publish("1", std::chrono::microseconds(1));
   p->Publish("2", std::chrono::microseconds(2));
   p->Publish("3", std::chrono::microseconds(3));
@@ -286,20 +254,13 @@
 
   using IMPL = current::persistence::File<StorableString>;
 
-<<<<<<< HEAD
-  std::mutex mutex;
-=======
-  const auto namespace_name = current::ss::StreamNamespaceName("namespace", "entry_name");
->>>>>>> c1fea6f4
+  std::mutex mutex;
+  const auto namespace_name = current::ss::StreamNamespaceName("namespace", "entry_name");
   const std::string persistence_file_name = current::FileSystem::JoinPath(FLAGS_persistence_test_tmpdir, "data");
   const auto file_remover = current::FileSystem::ScopedRmFile(persistence_file_name);
 
   {
-<<<<<<< HEAD
-    IMPL impl(mutex, persistence_file_name);
-=======
-    IMPL impl(namespace_name, persistence_file_name);
->>>>>>> c1fea6f4
+    IMPL impl(mutex, namespace_name, persistence_file_name);
     EXPECT_EQ(0u, impl.Size());
     current::time::SetNow(std::chrono::microseconds(100));
     impl.Publish(StorableString("foo"));
@@ -356,11 +317,7 @@
 
   {
     // Confirm the data has been saved and can be replayed.
-<<<<<<< HEAD
-    IMPL impl(mutex, persistence_file_name);
-=======
-    IMPL impl(namespace_name, persistence_file_name);
->>>>>>> c1fea6f4
+    IMPL impl(mutex, namespace_name, persistence_file_name);
     EXPECT_EQ(3u, impl.Size());
 
     {
@@ -393,11 +350,7 @@
 
   {
     // Confirm the added, fourth, entry, has been appended properly with respect to replaying the file.
-<<<<<<< HEAD
-    IMPL impl(mutex, persistence_file_name);
-=======
-    IMPL impl(namespace_name, persistence_file_name);
->>>>>>> c1fea6f4
+    IMPL impl(mutex, namespace_name, persistence_file_name);
     EXPECT_EQ(4u, impl.Size());
 
     std::vector<std::string> all_four;
@@ -414,21 +367,14 @@
 
   using IMPL = current::persistence::File<StorableString>;
 
-<<<<<<< HEAD
-  std::mutex mutex;
-=======
-  const auto namespace_name = current::ss::StreamNamespaceName("namespace", "entry_name");
->>>>>>> c1fea6f4
+  std::mutex mutex;
+  const auto namespace_name = current::ss::StreamNamespaceName("namespace", "entry_name");
   const std::string persistence_file_name = current::FileSystem::JoinPath(FLAGS_persistence_test_tmpdir, "data");
   const auto file_remover = current::FileSystem::ScopedRmFile(persistence_file_name);
 
   {
     // An empty file - no entries and head equals -1us.
-<<<<<<< HEAD
-    IMPL impl(mutex, persistence_file_name);
-=======
-    IMPL impl(namespace_name, persistence_file_name);
->>>>>>> c1fea6f4
+    IMPL impl(mutex, namespace_name, persistence_file_name);
     EXPECT_EQ(0u, impl.Size());
     EXPECT_EQ(-1, impl.CurrentHead().count());
     const auto head_idxts = impl.HeadAndLastPublishedIndexAndTimestamp();
@@ -450,11 +396,7 @@
                                                "#unknown_directive\t\tblah\n",
                                            persistence_file_name.c_str());
     // Skip unknown directives.
-<<<<<<< HEAD
-    IMPL impl(mutex, persistence_file_name);
-=======
-    IMPL impl(namespace_name, persistence_file_name);
->>>>>>> c1fea6f4
+    IMPL impl(mutex, namespace_name, persistence_file_name);
     EXPECT_EQ(1, impl.CurrentHead().count());
     // Append a new head directive, because after the last one there was another directive.
     current::time::SetNow(std::chrono::microseconds(2));
@@ -483,11 +425,7 @@
         "#head\t \t00000000000000000600\n",
         persistence_file_name.c_str());
     // Several head directives with different key-value delimeters.
-<<<<<<< HEAD
-    IMPL impl(mutex, persistence_file_name);
-=======
-    IMPL impl(namespace_name, persistence_file_name);
->>>>>>> c1fea6f4
+    IMPL impl(mutex, namespace_name, persistence_file_name);
     EXPECT_EQ(3u, impl.Size());
     EXPECT_EQ(600, impl.CurrentHead().count());
     auto head_idxts = impl.HeadAndLastPublishedIndexAndTimestamp();
@@ -542,22 +480,15 @@
   static_assert(!current::ss::IsPublisher<int>::value, "");
   static_assert(!current::ss::IsEntryPublisher<IMPL, int>::value, "");
 
-<<<<<<< HEAD
-  std::mutex mutex;
-=======
-  const auto namespace_name = current::ss::StreamNamespaceName("namespace", "entry_name");
->>>>>>> c1fea6f4
+  std::mutex mutex;
+  const auto namespace_name = current::ss::StreamNamespaceName("namespace", "entry_name");
   const std::string persistence_file_name = current::FileSystem::JoinPath(FLAGS_persistence_test_tmpdir, "data");
 
   {
     current::time::ResetToZero();
     const auto file_remover = current::FileSystem::ScopedRmFile(persistence_file_name);
     // Time goes back.
-<<<<<<< HEAD
-    IMPL impl(mutex, persistence_file_name);
-=======
-    IMPL impl(namespace_name, persistence_file_name);
->>>>>>> c1fea6f4
+    IMPL impl(mutex, namespace_name, persistence_file_name);
     current::time::SetNow(std::chrono::microseconds(2));
     impl.Publish("2");
     current::time::ResetToZero();
@@ -575,11 +506,7 @@
     const auto file_remover = current::FileSystem::ScopedRmFile(persistence_file_name);
     // Time staying the same is as bad as time going back.
     current::time::SetNow(std::chrono::microseconds(3));
-<<<<<<< HEAD
-    IMPL impl(mutex, persistence_file_name);
-=======
-    IMPL impl(namespace_name, persistence_file_name);
->>>>>>> c1fea6f4
+    IMPL impl(mutex, namespace_name, persistence_file_name);
     impl.Publish("2");
     ASSERT_THROW(impl.Publish("1"), current::ss::InconsistentTimestampException);
     ASSERT_THROW(impl.UpdateHead(), current::ss::InconsistentTimestampException);
@@ -592,22 +519,14 @@
   {
     current::time::ResetToZero();
     const auto file_remover = current::FileSystem::ScopedRmFile(persistence_file_name);
-<<<<<<< HEAD
-    IMPL impl(mutex, persistence_file_name);
-=======
-    IMPL impl(namespace_name, persistence_file_name);
->>>>>>> c1fea6f4
+    IMPL impl(mutex, namespace_name, persistence_file_name);
     ASSERT_THROW(impl.LastPublishedIndexAndTimestamp(), current::persistence::NoEntriesPublishedYet);
   }
 
   {
     current::time::ResetToZero();
     const auto file_remover = current::FileSystem::ScopedRmFile(persistence_file_name);
-<<<<<<< HEAD
-    IMPL impl(mutex, persistence_file_name);
-=======
-    IMPL impl(namespace_name, persistence_file_name);
->>>>>>> c1fea6f4
+    IMPL impl(mutex, namespace_name, persistence_file_name);
     current::time::SetNow(std::chrono::microseconds(1));
     impl.Publish("1");
     current::time::SetNow(std::chrono::microseconds(2));
@@ -625,6 +544,7 @@
 
   using IMPL = current::persistence::File<std::string>;
 
+  std::mutex mutex;
   const auto namespace_name = current::ss::StreamNamespaceName("namespace", "entry_name");
   const std::string persistence_file_name = current::FileSystem::JoinPath(FLAGS_persistence_test_tmpdir, "data");
   current::reflection::StructSchema invalid_schema;
@@ -639,9 +559,10 @@
     const auto another_namespace = current::ss::StreamNamespaceName("namespace_invalid", "top_level_invalid");
     current::FileSystem::WriteStringToFile(signature + "{\"index\":0,\"us\":1}\t{\"s\":\"foo\"}\n",
                                            persistence_file_name.c_str());
-    ASSERT_NO_THROW(IMPL(namespace_name, persistence_file_name));
-    ASSERT_THROW(IMPL(another_namespace, persistence_file_name), current::persistence::InvalidStreamSignature);
-    ASSERT_THROW(INVALID_IMPL(namespace_name, persistence_file_name), current::persistence::InvalidStreamSignature);
+    ASSERT_NO_THROW(IMPL(mutex, namespace_name, persistence_file_name));
+    ASSERT_THROW(IMPL(mutex, another_namespace, persistence_file_name), current::persistence::InvalidStreamSignature);
+    ASSERT_THROW(INVALID_IMPL(mutex, namespace_name, persistence_file_name),
+                 current::persistence::InvalidStreamSignature);
   }
 
   {
@@ -649,11 +570,11 @@
     const auto file_remover = current::FileSystem::ScopedRmFile(persistence_file_name);
     current::FileSystem::WriteStringToFile("{\"index\":0,\"us\":1}\t{\"s\":\"foo\"}\n" + signature,
                                            persistence_file_name.c_str());
-    ASSERT_THROW(IMPL(namespace_name, persistence_file_name), current::persistence::InvalidSignatureLocation);
+    ASSERT_THROW(IMPL(mutex, namespace_name, persistence_file_name), current::persistence::InvalidSignatureLocation);
     current::FileSystem::WriteStringToFile("#any_other_directive\n" + signature, persistence_file_name.c_str());
-    ASSERT_THROW(IMPL(namespace_name, persistence_file_name), current::persistence::InvalidSignatureLocation);
+    ASSERT_THROW(IMPL(mutex, namespace_name, persistence_file_name), current::persistence::InvalidSignatureLocation);
     current::FileSystem::WriteStringToFile(signature + signature, persistence_file_name.c_str());
-    ASSERT_THROW(IMPL(namespace_name, persistence_file_name), current::persistence::InvalidSignatureLocation);
+    ASSERT_THROW(IMPL(mutex, namespace_name, persistence_file_name), current::persistence::InvalidSignatureLocation);
   }
 }
 
@@ -722,42 +643,27 @@
 TEST(PersistenceLayer, MemoryIteratorPerformanceTest) {
   using namespace persistence_test;
   using IMPL = current::persistence::Memory<StorableString>;
-<<<<<<< HEAD
-  std::mutex mutex;
-  IMPL impl(mutex);
-=======
-  const auto namespace_name = current::ss::StreamNamespaceName("namespace", "entry_name");
-  IMPL impl(namespace_name);
->>>>>>> c1fea6f4
+  std::mutex mutex;
+  const auto namespace_name = current::ss::StreamNamespaceName("namespace", "entry_name");
+  IMPL impl(mutex, namespace_name);
   IteratorPerformanceTest(impl);
 }
 
 TEST(PersistenceLayer, FileIteratorPerformanceTest) {
   using namespace persistence_test;
   using IMPL = current::persistence::File<StorableString>;
-<<<<<<< HEAD
-  std::mutex mutex;
-=======
-  const auto namespace_name = current::ss::StreamNamespaceName("namespace", "entry_name");
->>>>>>> c1fea6f4
+  std::mutex mutex;
+  const auto namespace_name = current::ss::StreamNamespaceName("namespace", "entry_name");
   const std::string persistence_file_name = current::FileSystem::JoinPath(FLAGS_persistence_test_tmpdir, "data");
   const auto file_remover = current::FileSystem::ScopedRmFile(persistence_file_name);
   {
     // First, run the proper test.
-<<<<<<< HEAD
-    IMPL impl(mutex, persistence_file_name);
-=======
-    IMPL impl(namespace_name, persistence_file_name);
->>>>>>> c1fea6f4
+    IMPL impl(mutex, namespace_name, persistence_file_name);
     IteratorPerformanceTest(impl);
   }
   {
     // Then, test file resume logic as well.
-<<<<<<< HEAD
-    IMPL impl(mutex, persistence_file_name);
-=======
-    IMPL impl(namespace_name, persistence_file_name);
->>>>>>> c1fea6f4
+    IMPL impl(mutex, namespace_name, persistence_file_name);
     IteratorPerformanceTest(impl, false);
   }
 }
@@ -765,19 +671,12 @@
 TEST(PersistenceLayer, FileIteratorCanNotOutliveFile) {
   using namespace persistence_test;
   using IMPL = current::persistence::File<std::string>;
-<<<<<<< HEAD
-  std::mutex mutex;
+  std::mutex mutex;
+  const auto namespace_name = current::ss::StreamNamespaceName("namespace", "entry_name");
   const std::string persistence_file_name = current::FileSystem::JoinPath(FLAGS_persistence_test_tmpdir, "data");
   const auto file_remover = current::FileSystem::ScopedRmFile(persistence_file_name);
 
-  auto p = std::make_unique<IMPL>(mutex, persistence_file_name);
-=======
-  const auto namespace_name = current::ss::StreamNamespaceName("namespace", "entry_name");
-  const std::string persistence_file_name = current::FileSystem::JoinPath(FLAGS_persistence_test_tmpdir, "data");
-  const auto file_remover = current::FileSystem::ScopedRmFile(persistence_file_name);
-
-  auto p = std::make_unique<IMPL>(namespace_name, persistence_file_name);
->>>>>>> c1fea6f4
+  auto p = std::make_unique<IMPL>(mutex, namespace_name, persistence_file_name);
   p->Publish("1", std::chrono::microseconds(1));
   p->Publish("2", std::chrono::microseconds(2));
   p->Publish("3", std::chrono::microseconds(3));
@@ -838,22 +737,15 @@
   using current::ss::InconsistentIndexException;
   using current::persistence::MalformedEntryException;
 
-<<<<<<< HEAD
-  std::mutex mutex;
-=======
-  const auto namespace_name = current::ss::StreamNamespaceName("namespace", "entry_name");
->>>>>>> c1fea6f4
+  std::mutex mutex;
+  const auto namespace_name = current::ss::StreamNamespaceName("namespace", "entry_name");
   const std::string persistence_file_name = current::FileSystem::JoinPath(FLAGS_persistence_test_tmpdir, "data");
 
   // Malformed entry during replay.
   {
     const auto file_remover = current::FileSystem::ScopedRmFile(persistence_file_name);
     current::FileSystem::WriteStringToFile("Malformed entry", persistence_file_name.c_str());
-<<<<<<< HEAD
-    EXPECT_THROW(IMPL impl(mutex, persistence_file_name), MalformedEntryException);
-=======
-    EXPECT_THROW(IMPL impl(namespace_name, persistence_file_name), MalformedEntryException);
->>>>>>> c1fea6f4
+    EXPECT_THROW(IMPL impl(mutex, namespace_name, persistence_file_name), MalformedEntryException);
   }
   // Inconsistent index during replay.
   {
@@ -862,11 +754,7 @@
         "{\"index\":0,\"us\":100}\t{\"s\":\"foo\"}\n"
         "{\"index\":0,\"us\":200}\t{\"s\":\"bar\"}\n",
         persistence_file_name.c_str());
-<<<<<<< HEAD
-    EXPECT_THROW(IMPL impl(mutex, persistence_file_name), InconsistentIndexException);
-=======
-    EXPECT_THROW(IMPL impl(namespace_name, persistence_file_name), InconsistentIndexException);
->>>>>>> c1fea6f4
+    EXPECT_THROW(IMPL impl(mutex, namespace_name, persistence_file_name), InconsistentIndexException);
   }
   // Inconsistent timestamp during replay.
   {
@@ -875,10 +763,6 @@
         "{\"index\":0,\"us\":150}\t{\"s\":\"foo\"}\n"
         "{\"index\":1,\"us\":150}\t{\"s\":\"bar\"}\n",
         persistence_file_name.c_str());
-<<<<<<< HEAD
-    EXPECT_THROW(IMPL impl(mutex, persistence_file_name), InconsistentTimestampException);
-=======
-    EXPECT_THROW(IMPL impl(namespace_name, persistence_file_name), InconsistentTimestampException);
->>>>>>> c1fea6f4
+    EXPECT_THROW(IMPL impl(mutex, namespace_name, persistence_file_name), InconsistentTimestampException);
   }
 }