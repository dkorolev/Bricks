/*******************************************************************************
The MIT License (MIT)

Copyright (c) 2016 Grigory Nikolaenko <nikolaenko.grigory@gmail.com>
          (c) 2017 Maxim Zhurovich <zhurovich@gmail.com>

Permission is hereby granted, free of charge, to any person obtaining a copy
of this software and associated documentation files (the "Software"), to deal
in the Software without restriction, including without limitation the rights
to use, copy, modify, merge, publish, distribute, sublicense, and/or sell
copies of the Software, and to permit persons to whom the Software is
furnished to do so, subject to the following conditions:

The above copyright notice and this permission notice shall be included in all
copies or substantial portions of the Software.

THE SOFTWARE IS PROVIDED "AS IS", WITHOUT WARRANTY OF ANY KIND, EXPRESS OR
IMPLIED, INCLUDING BUT NOT LIMITED TO THE WARRANTIES OF MERCHANTABILITY,
FITNESS FOR A PARTICULAR PURPOSE AND NONINFRINGEMENT. IN NO EVENT SHALL THE
AUTHORS OR COPYRIGHT HOLDERS BE LIABLE FOR ANY CLAIM, DAMAGES OR OTHER
LIABILITY, WHETHER IN AN ACTION OF CONTRACT, TORT OR OTHERWISE, ARISING FROM,
OUT OF OR IN CONNECTION WITH THE SOFTWARE OR THE USE OR OTHER DEALINGS IN THE
SOFTWARE.
*******************************************************************************/

#ifndef CURRENT_STREAM_REPLICATOR_H
#define CURRENT_STREAM_REPLICATOR_H

#include <functional>
#include <string>
#include <thread>

#include "exceptions.h"
#include "stream.h"
#include "stream_impl.h"

#include "../blocks/http/api.h"
#include "../blocks/ss/ss.h"

#include "../bricks/sync/owned_borrowed.h"
#include "../bricks/sync/waitable_atomic.h"

#include "../typesystem/reflection/types.h"

namespace current {
namespace stream {

template <typename STREAM_ENTRY>
class SubscribableRemoteStream final {
 public:
  using entry_t = STREAM_ENTRY;

  class RemoteStream final {
   public:
    RemoteStream(const std::string& url, const std::string& entry_name, const std::string& namespace_name)
        : url_(url),
          schema_(Value<reflection::ReflectedTypeBase>(reflection::Reflector().ReflectType<entry_t>()).type_id,
                  entry_name,
                  namespace_name) {}

    void CheckSchema() const {
      const auto response = HTTP(GET(url_ + "/schema.simple"));
      if (response.code == HTTPResponseCode.OK) {
        const auto remote_schema = ParseJSON<SubscribableStreamSchema>(response.body);
        if (remote_schema != schema_) {
          CURRENT_THROW(RemoteStreamInvalidSchemaException());
        }
      } else {
        CURRENT_THROW(RemoteStreamDoesNotRespondException());
      }
    }

<<<<<<< HEAD
    std::string GetURLToSubscribe(uint64_t index, bool checked_subscription) const {
      return url_ + "?i=" + current::ToString(index) + (checked_subscription ? "&checked" : "");
    }
=======
    uint64_t GetNumberOfEntries() const {
      const auto response = HTTP(GET(url_ + "?sizeonly"));
      if (response.code == HTTPResponseCode.OK) {
        return FromString<uint64_t>(response.body);
      } else {
        CURRENT_THROW(RemoteStreamDoesNotRespondException());
      }
    }

    std::string GetURLToSubscribe(uint64_t index) const { return url_ + "?i=" + current::ToString(index); }
>>>>>>> fde4ae47

    std::string GetURLToTerminate(const std::string& subscription_id) const {
      return url_ + "?terminate=" + subscription_id;
    }

   private:
    const std::string url_;
    const SubscribableStreamSchema schema_;
  };

  template <typename F, typename TYPE_SUBSCRIBED_TO, SubscriptionMode SM>
  class RemoteSubscriberThread final : public current::stream::SubscriberScope::SubscriberThread {
    static_assert(current::ss::IsEntrySubscriber<F, TYPE_SUBSCRIBED_TO>::value, "");

   public:
    RemoteSubscriberThread(Borrowed<RemoteStream> remote_stream,
                           F& subscriber,
                           uint64_t start_idx,
                           bool checked_subscription,
                           std::function<void()> done_callback)
        : valid_(false),
          borrowed_remote_stream_(std::move(remote_stream), [this]() { TerminateSubscription(); }),
          done_callback_(done_callback),
          subscriber_(subscriber),
          index_(start_idx),
          checked_subscription_(checked_subscription),
          unused_idxts_(),
          terminate_subscription_requested_(false),
          thread_([this]() { Thread(); }) {
      valid_ = true;
    }

    ~RemoteSubscriberThread() {
      if (valid_) {
        TerminateSubscription();
        thread_.join();
      } else {
        if (done_callback_) {
          done_callback_();
        }
      }
    }

   private:
    RemoteSubscriberThread() = delete;
    RemoteSubscriberThread(const RemoteSubscriberThread&) = delete;
    RemoteSubscriberThread(RemoteSubscriberThread&&) = delete;
    void operator=(const RemoteSubscriberThread&) = delete;
    void operator=(RemoteSubscriberThread&&) = delete;

    void Thread() {
      ThreadImpl();
      subscriber_thread_done_ = true;
      subscription_id_.MutableScopedAccessor()->clear();
      if (done_callback_) {
        done_callback_();
      }
    }

    void ThreadImpl() {
      const RemoteStream& bare_stream = *borrowed_remote_stream_;
      bool terminate_sent = false;
      while (true) {
        if (!terminate_sent && terminate_subscription_requested_) {
          terminate_sent = true;
          if (subscriber_.Terminate() != ss::TerminationResponse::Wait) {
            return;
          }
        }
        try {
          bare_stream.CheckSchema();
          HTTP(ChunkedGET(bare_stream.GetURLToSubscribe(index_, checked_subscription_),
                          [this](const std::string& header, const std::string& value) { OnHeader(header, value); },
                          [this](const std::string& chunk_body) { OnChunk(chunk_body); },
                          [this]() {}));
        } catch (StreamTerminatedBySubscriber&) {
          break;
        } catch (current::Exception&) {
        }
        carried_over_data_.clear();
        subscription_id_.MutableScopedAccessor()->clear();
      }
    }

    template <SubscriptionMode MODE>
    ENABLE_IF<MODE == SubscriptionMode::Safe> PassEntryToSubscriber(const std::string& entry_json) {
      const auto split = current::strings::Split(entry_json, '\t');
      const auto tsoptidx = ParseJSON<ts_optidx_t>(split[0]);
      if (Exists(tsoptidx.index)) {
        const auto idxts = idxts_t(Value(tsoptidx.index), tsoptidx.us);
        CURRENT_ASSERT(split.size() == 2u);
        CURRENT_ASSERT(idxts.index == index_);
        auto entry = ParseJSON<TYPE_SUBSCRIBED_TO>(split[1]);
        ++index_;
        if (subscriber_(std::move(entry), idxts, unused_idxts_) == ss::EntryResponse::Done) {
          CURRENT_THROW(StreamTerminatedBySubscriber());
        }
      } else {
        CURRENT_ASSERT(split.size() == 1u);
        if (subscriber_(tsoptidx.us) == ss::EntryResponse::Done) {
          CURRENT_THROW(StreamTerminatedBySubscriber());
        }
      }
    }

    template <SubscriptionMode MODE>
    ENABLE_IF<MODE == SubscriptionMode::Unsafe> PassEntryToSubscriber(const std::string& entry_json) {
      const auto tab_pos = entry_json.find('\t');
      if (tab_pos != std::string::npos) {
        if (subscriber_(entry_json, index_++, unused_idxts_) == ss::EntryResponse::Done) {
          CURRENT_THROW(StreamTerminatedBySubscriber());
        }
      } else {
        const auto tsoptidx = ParseJSON<ts_optidx_t>(entry_json);
        if (subscriber_(tsoptidx.us) == ss::EntryResponse::Done) {
          CURRENT_THROW(StreamTerminatedBySubscriber());
        }
      }
    }

    void OnHeader(const std::string& header, const std::string& value) {
      if (header == "X-Current-Stream-Subscription-Id") {
        subscription_id_.SetValue(value);
      }
    }

    void OnChunk(const std::string& chunk) {
      if (terminate_subscription_requested_) {
        return;
      }

      const size_t chunk_size = chunk.size();
      size_t end_pos = 0;
      if (!carried_over_data_.empty()) {
        while (end_pos < chunk_size && chunk[end_pos] != '\n' && chunk[end_pos] != '\r') {
          ++end_pos;
        }
        if (end_pos == chunk_size) {
          carried_over_data_ += chunk;
          return;
        }
        PassEntryToSubscriber<SM>(carried_over_data_ + chunk.substr(0, end_pos));
      }

      size_t start_pos = end_pos;
      for (;;) {
        while (start_pos < chunk_size && (chunk[start_pos] == '\n' || chunk[start_pos] == '\r')) {
          ++start_pos;
        }
        end_pos = start_pos + 1;
        while (end_pos < chunk_size && chunk[end_pos] != '\n' && chunk[end_pos] != '\r') {
          ++end_pos;
        }
        if (end_pos >= chunk_size) {
          break;
        }
        PassEntryToSubscriber<SM>(chunk.substr(start_pos, end_pos - start_pos));
        start_pos = end_pos + 1;
      }
      if (start_pos < chunk_size) {
        carried_over_data_ = chunk.substr(start_pos);
      } else {
        carried_over_data_.clear();
      }
    }

    void TerminateSubscription() {
      subscription_id_.Wait([this](const std::string& subscription_id) {
        if (subscriber_thread_done_ || terminate_subscription_requested_) {
          return true;
        } else if (!subscription_id.empty()) {
          terminate_subscription_requested_ = true;
          const std::string terminate_url = borrowed_remote_stream_->GetURLToTerminate(subscription_id);
          try {
            HTTP(GET(terminate_url));
          } catch (current::Exception&) {
          }
          return true;
        }
        return false;
      });
    }

   private:
    bool valid_;
    BorrowedWithCallback<RemoteStream> borrowed_remote_stream_;
    const std::function<void()> done_callback_;
    F& subscriber_;
    uint64_t index_;
    const bool checked_subscription_;
    const idxts_t unused_idxts_;
    current::WaitableAtomic<std::string> subscription_id_;
    std::atomic_bool terminate_subscription_requested_;
    std::thread thread_;
    std::string carried_over_data_;
  };

  template <typename F, typename TYPE_SUBSCRIBED_TO, SubscriptionMode SM>
  class RemoteSubscriberScopeImpl final : public current::stream::SubscriberScope {
   private:
    static_assert(current::ss::IsStreamSubscriber<F, TYPE_SUBSCRIBED_TO>::value, "");
    using base_t = current::stream::SubscriberScope;

   public:
    using subscriber_thread_t = RemoteSubscriberThread<F, TYPE_SUBSCRIBED_TO, SM>;

    RemoteSubscriberScopeImpl(Borrowed<RemoteStream> remote_stream,
                              F& subscriber,
                              uint64_t start_idx,
                              bool checked_subscription,
                              std::function<void()> done_callback)
        : base_t(std::move(std::make_unique<subscriber_thread_t>(
              std::move(remote_stream), subscriber, start_idx, checked_subscription, done_callback))) {}
  };
  template <typename F>
  using RemoteSubscriberScope = RemoteSubscriberScopeImpl<F, entry_t, SubscriptionMode::Safe>;
  template <typename F>
  using RemoteSubscriberScopeUnsafe = RemoteSubscriberScopeImpl<F, entry_t, SubscriptionMode::Unsafe>;

  explicit SubscribableRemoteStream(const std::string& remote_stream_url)
      : stream_(MakeOwned<RemoteStream>(
            remote_stream_url, stream::constants::kDefaultTopLevelName, stream::constants::kDefaultNamespaceName)) {
    stream_->CheckSchema();
  }

  explicit SubscribableRemoteStream(const std::string& remote_stream_url,
                                    const std::string& entry_name,
                                    const std::string& namespace_name)
      : stream_(MakeOwned<RemoteStream>(remote_stream_url, entry_name, namespace_name)) {
    stream_->CheckSchema();
  }

  template <typename F>
  RemoteSubscriberScope<F> Subscribe(F& subscriber,
                                     uint64_t start_idx = 0u,
                                     bool checked_subscription = false,
                                     std::function<void()> done_callback = nullptr) const {
    static_assert(current::ss::IsStreamSubscriber<F, entry_t>::value, "");
    return RemoteSubscriberScope<F>(stream_, subscriber, start_idx, checked_subscription, done_callback);
  }

  template <typename F>
  RemoteSubscriberScopeUnsafe<F> SubscribeUnsafe(F& subscriber,
                                                 uint64_t start_idx = 0u,
                                                 bool checked_subscription = false,
                                                 std::function<void()> done_callback = nullptr) const {
    static_assert(current::ss::IsStreamSubscriber<F, entry_t>::value, "");
    return RemoteSubscriberScopeUnsafe<F>(stream_, subscriber, start_idx, checked_subscription, done_callback);
  }

  uint64_t GetNumberOfEntries() const {
    return stream_.ObjectAccessorDespitePossiblyDestructing().GetNumberOfEntries();
  }

 private:
  Owned<RemoteStream> stream_;
};

template <typename STREAM>
struct StreamReplicatorImpl {
  using EntryResponse = current::ss::EntryResponse;
  using TerminationResponse = current::ss::TerminationResponse;
  using stream_t = STREAM;
  using entry_t = typename stream_t::entry_t;
  using publisher_t = typename stream_t::publisher_t;

  StreamReplicatorImpl(Borrowed<stream_t> stream)
      : stream_(stream), publisher_(std::move(stream_->BecomeFollowingStream())) {}
  virtual ~StreamReplicatorImpl() {
    publisher_ = nullptr;
    // NOTE(dkorolev): The destructor should not automatically order the stream to re-acquire data authority.
    // Otherwise the stream will SUDDENLY become the master one again, w/o any action from the user. Not cool.
    // The user should be responsible for restoring the stream's data authority as an instance
    // of `StreamReplicator` is being destructed.
    // NOTE(dkorolev): Master flip logic also plays well here.
  }

  EntryResponse operator()(entry_t&& entry, idxts_t current, idxts_t) {
    Value(publisher_)->Publish(std::move(entry), current.us);
    return EntryResponse::More;
  }

  EntryResponse operator()(const entry_t& entry, idxts_t current, idxts_t) {
    Value(publisher_)->Publish(entry, current.us);
    return EntryResponse::More;
  }

  EntryResponse operator()(const std::string& entry_json, uint64_t, idxts_t) {
    Value(publisher_)->PublishUnsafe(entry_json);
    return EntryResponse::More;
  }

  EntryResponse operator()(std::chrono::microseconds ts) {
    Value(publisher_)->UpdateHead(ts);
    return EntryResponse::More;
  }

  EntryResponse EntryResponseIfNoMorePassTypeFilter() const { return EntryResponse::More; }
  TerminationResponse Terminate() const { return TerminationResponse::Terminate; }

 private:
  Borrowed<stream_t> stream_;

  // `Optional` to destroy the publisher before requesting the stream to reacquire data authority.
  Optional<Borrowed<publisher_t>> publisher_;
};

template <typename STREAM>
using StreamReplicator = current::ss::StreamSubscriber<StreamReplicatorImpl<STREAM>, typename STREAM::entry_t>;

}  // namespace stream
}  // namespace current

#endif  // CURRENT_STREAM_REPLICATOR_H<|MERGE_RESOLUTION|>--- conflicted
+++ resolved
@@ -3,6 +3,7 @@
 
 Copyright (c) 2016 Grigory Nikolaenko <nikolaenko.grigory@gmail.com>
           (c) 2017 Maxim Zhurovich <zhurovich@gmail.com>
+          (c) 2018 Dima Korolev <dmitry.korolev@gmail.com>
 
 Permission is hereby granted, free of charge, to any person obtaining a copy
 of this software and associated documentation files (the "Software"), to deal
@@ -70,11 +71,6 @@
       }
     }
 
-<<<<<<< HEAD
-    std::string GetURLToSubscribe(uint64_t index, bool checked_subscription) const {
-      return url_ + "?i=" + current::ToString(index) + (checked_subscription ? "&checked" : "");
-    }
-=======
     uint64_t GetNumberOfEntries() const {
       const auto response = HTTP(GET(url_ + "?sizeonly"));
       if (response.code == HTTPResponseCode.OK) {
@@ -84,8 +80,9 @@
       }
     }
 
-    std::string GetURLToSubscribe(uint64_t index) const { return url_ + "?i=" + current::ToString(index); }
->>>>>>> fde4ae47
+    std::string GetURLToSubscribe(uint64_t index, bool checked_subscription) const {
+      return url_ + "?i=" + current::ToString(index) + (checked_subscription ? "&checked" : "");
+    }
 
     std::string GetURLToTerminate(const std::string& subscription_id) const {
       return url_ + "?terminate=" + subscription_id;
